import { CLA, errorCodeToString, INS, PAYLOAD_TYPE, processErrorResponse, LedgerError } from './common';
import BlockstackApp from '.';
import { ResponseSign } from './types';

const HARDENED = 0x80000000;

export function serializePathv1(path: string) {
  if (typeof path !== 'string') {
    throw new Error("Path should be a string (e.g \"m/44'/5757'/5'/0/3\")");
  }

  if (!path.startsWith('m')) {
    throw new Error('Path should start with "m" (e.g "m/44\'/5757\'/5\'/0/3")');
  }

  const pathArray = path.split('/');

  if (pathArray.length !== 6) {
    throw new Error("Invalid path. (e.g \"m/44'/5757'/5'/0/3\")");
  }

  const buf = Buffer.alloc(20);

  for (let i = 1; i < pathArray.length; i += 1) {
    let value = 0;
    let child = pathArray[i];
    if (child.endsWith("'")) {
      value += HARDENED;
      child = child.slice(0, -1);
    }

    const childNumber = Number(child);

    if (Number.isNaN(childNumber)) {
      throw new Error(`Invalid path : ${child} is not a number. (e.g "m/44'/461'/5'/0/3")`);
    }

    if (childNumber >= HARDENED) {
      throw new Error('Incorrect child value (bigger or equal to 0x80000000)');
    }

    value += childNumber;

    buf.writeUInt32LE(value, 4 * (i - 1));
  }

  return buf;
}

export async function signSendChunkv1(
  app: BlockstackApp,
  chunkIdx: number,
  chunkNum: number,
  chunk: Buffer
): Promise<ResponseSign> {
  let payloadType = PAYLOAD_TYPE.ADD;
  if (chunkIdx === 1) {
    payloadType = PAYLOAD_TYPE.INIT;
  }
  if (chunkIdx === chunkNum) {
    payloadType = PAYLOAD_TYPE.LAST;
  }
  return app.transport
    .send(CLA, INS.SIGN_SECP256K1, payloadType, 0, chunk, [
      LedgerError.NoErrors,
      LedgerError.DataIsInvalid,
      LedgerError.BadKeyHandle,
    ])
    .then(response => {
      const errorCodeData = response.slice(-2);
      const returnCode = errorCodeData[0] * 256 + errorCodeData[1];
      let errorMessage = errorCodeToString(returnCode as LedgerError);

      if (returnCode === LedgerError.BadKeyHandle || returnCode === LedgerError.DataIsInvalid) {
        errorMessage = `${errorMessage} : ${response
          .slice(0, response.length - 2)
          .toString('ascii')}`;
      }

      if (response.length > 2) {
<<<<<<< HEAD
          const  postSignHash = response.slice(0, 32);
          const  signatureCompact = response.slice(32, 97);
          const  signatureDER = response.slice(97, response.length - 2);

          return {
              postSignHash,
              signatureCompact,
              signatureDER,
              returnCode: returnCode,
              errorMessage: errorMessage,
          };
=======
        const signatureCompact = response.slice(0, 65);
        const signatureDER = response.slice(65, response.length - 2);

        return {
          signatureCompact,
          signatureDER,
          returnCode: returnCode,
          errorMessage: errorMessage,
        };
>>>>>>> 540ae8ec
      }

      return {
        returnCode: returnCode,
        errorMessage: errorMessage,
      };
    }, processErrorResponse);
}<|MERGE_RESOLUTION|>--- conflicted
+++ resolved
@@ -78,7 +78,6 @@
       }
 
       if (response.length > 2) {
-<<<<<<< HEAD
           const  postSignHash = response.slice(0, 32);
           const  signatureCompact = response.slice(32, 97);
           const  signatureDER = response.slice(97, response.length - 2);
@@ -90,17 +89,6 @@
               returnCode: returnCode,
               errorMessage: errorMessage,
           };
-=======
-        const signatureCompact = response.slice(0, 65);
-        const signatureDER = response.slice(65, response.length - 2);
-
-        return {
-          signatureCompact,
-          signatureDER,
-          returnCode: returnCode,
-          errorMessage: errorMessage,
-        };
->>>>>>> 540ae8ec
       }
 
       return {
