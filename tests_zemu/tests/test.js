/** ******************************************************************************
 *  (c) 2020 Zondax GmbH
 *
 *  Licensed under the Apache License, Version 2.0 (the "License");
 *  you may not use this file except in compliance with the License.
 *  You may obtain a copy of the License at
 *
 *      http://www.apache.org/licenses/LICENSE-2.0
 *
 *  Unless required by applicable law or agreed to in writing, software
 *  distributed under the License is distributed on an "AS IS" BASIS,
 *  WITHOUT WARRANTIES OR CONDITIONS OF ANY KIND, either express or implied.
 *  See the License for the specific language governing permissions and
 *  limitations under the License.
 ******************************************************************************* */

import jest, {expect} from "jest";
import Zemu from "@zondax/zemu";
import BlockstackApp from "@zondax/ledger-blockstack";

const Resolve = require("path").resolve;
const APP_PATH = Resolve("../app/bin/app.elf");

const APP_SEED = "equip will roof matter pink blind book anxiety banner elbow sun young"
const simOptions = {
    logging: true,
    start_delay: 3000,
    custom: `-s "${APP_SEED}"`
    , X11: true
};

jest.setTimeout(15000)

function compareSnapshots(snapshotPrefixTmp, snapshotPrefixGolden, snapshotCount) {
    for (let i = 0; i < snapshotCount; i++) {
        const img1 = Zemu.LoadPng2RGB(`${snapshotPrefixTmp}${i}.png`);
        const img2 = Zemu.LoadPng2RGB(`${snapshotPrefixGolden}${i}.png`);
        expect(img1).toEqual(img2);
    }
}

describe('Basic checks', function () {
    it('can start and stop container', async function () {
        const sim = new Zemu(APP_PATH);
        try {
            await sim.start(simOptions);
        } finally {
            await sim.close();
        }
    });

    it('app version', async function () {
        const sim = new Zemu(APP_PATH);
        try {
            await sim.start(simOptions);
            const app = new BlockstackApp(sim.getTransport());
            const resp = await app.getVersion();

            console.log(resp);

            expect(resp.returnCode).toEqual(0x9000);
            expect(resp.errorMessage).toEqual("No errors");
            expect(resp).toHaveProperty("testMode");
            expect(resp).toHaveProperty("major");
            expect(resp).toHaveProperty("minor");
            expect(resp).toHaveProperty("patch");
        } finally {
            await sim.close();
        }
    });

    it('get address', async function () {
        const sim = new Zemu(APP_PATH);
        try {
            await sim.start(simOptions);
            const app = new BlockstackApp(sim.getTransport());

            const response = await app.getAddressAndPubKey("m/44'/5757'/5'/0/0", true);
            console.log(response)
            expect(response.returnCode).toEqual(0x9000);

            const expectedPublicKey = "0252dab95065cd31ae6f8ece65fffd2e904b203268a5923fa85e5db793698d753a";
            const expectedAddr = "ST39RCH114B48GY5E0K2Q4SV28XZMXW4ZZTN8QSS5";

            expect(response.publicKey.toString('hex')).toEqual(expectedPublicKey);
            expect(response.address).toEqual(expectedAddr);
        } finally {
            await sim.close();
        }
    });

    test('show address', async function () {
        const snapshotPrefixGolden = "snapshots/show-address/";
        const snapshotPrefixTmp = "snapshots-tmp/show-address/";
        let snapshotCount = 0;

        const sim = new Zemu(APP_PATH);
        try {
            await sim.start(simOptions);
            const app = new BlockstackApp(sim.getTransport());

            // Derivation path. First 3 items are automatically hardened!
            const path = "m/44'/5757'/5'/0/3";

            const respRequest = app.showAddressAndPubKey(path);
            // Wait until we are not in the main menu
            await sim.waitUntilScreenIsNot(sim.getMainMenuSnapshot());

            // Now navigate the address / path
            await sim.snapshot(`${snapshotPrefixTmp}${snapshotCount++}.png`);
            await sim.clickRight(`${snapshotPrefixTmp}${snapshotCount++}.png`);
            await sim.clickRight(`${snapshotPrefixTmp}${snapshotCount++}.png`);
            await sim.clickBoth(`${snapshotPrefixTmp}${snapshotCount++}.png`);

            const resp = await respRequest;
            console.log(resp);

            compareSnapshots(snapshotPrefixTmp, snapshotPrefixGolden, snapshotCount);

            expect(resp.returnCode).toEqual(0x9000);
            expect(resp.errorMessage).toEqual("No errors");

            const expected_address_string = "STGZNGF9PTR3ZPJN9J67WRYV5PSV783JY9ZMT3Y6";
            const expected_publicKey = "02beafa347af54948b214106b9972cc4a05a771a2573f32905c48e4dc697171e60";

            expect(resp.address).toEqual(expected_address_string);
            expect(resp.publicKey.toString('hex')).toEqual(expected_publicKey);
        } finally {
            await sim.close();
        }
    });

    test('sign', async function () {
        const sim = new Zemu(APP_PATH);
        try {
            await sim.start(simOptions);
            const app = new BlockstackApp(sim.getTransport());

            const blob = Buffer.from("00000000010400149be4d6c4667e4fb6d461e7c8378fa5a5e10c9f000000000000000a00000000000004e200010e997280fe04c9976e70d90a93b9f86507247f5e9fa78ec95cd4eebb27b23f3338a13f549bee779b646bffff41611c9eae53b65e6b7a911b00c906a36ad5920a0302000000000005169eb0a31b22af43679e4f58ce400ed641c28113a6000000000000138800000000000000000000000000000000000000000000000000000000000000000000", "hex");
            // Do not await.. we need to click asynchronously
            const signatureRequest = app.sign("m/44'/5757'/5'/0/0", blob);

            // Wait until we are not in the main menu
            await sim.waitUntilScreenIsNot(sim.getMainMenuSnapshot());

            await sim.clickRight();
            await sim.clickRight();
            await sim.clickRight();
            await sim.clickRight();
            await sim.clickRight();
            await sim.clickRight();
            await sim.clickRight();
            await sim.clickRight();
            await sim.clickBoth();

            let signature = await signatureRequest;
            console.log(signature)

            expect(signature.returnCode).toEqual(0x9000);

            // TODO: Verify signature
        } finally {
            await sim.close();
        }
    });

<<<<<<< HEAD
    test('sign stx_token_transfer_with_postcondition', async function () {
=======
    test.skip('sign stx_token_transfer_with_postcondition', async function () {
>>>>>>> e5085bcc
        const sim = new Zemu(APP_PATH);
        try {
            await sim.start(simOptions);
            const app = new BlockstackApp(sim.getTransport());

            const blob = Buffer.from("80800000000400143e543243dfcd8c02a12ad7ea371bd07bc91df900000000000000000000000000000000000057293fd439db4be0b4af96a829543690455fdb4b60d6933629b44323dc9c5eb868170e283e1635f4ccc6e2e5067f936eb2b10a50b06eb70c1848f3d3269ddf8c030100000001000102000000000000000000051a3b471808467d33eec688b7a7a75f06aad921ba6e000000000000007b00000000000000000000000000000000000000000000000000000000000000000000", "hex");
            // Do not await.. we need to click asynchronously
            const signatureRequest = app.sign("m/44'/5757'/5'/0/0", blob);

            // Wait until we are not in the main menu
            await sim.waitUntilScreenIsNot(sim.getMainMenuSnapshot());

            await sim.clickRight();
<<<<<<< HEAD
            await sim.clickRight();
            await sim.clickRight();
            await sim.clickRight();
            await sim.clickRight();
            await sim.clickRight();
            await sim.clickRight();
            await sim.clickRight();
            await sim.clickRight();
            await sim.clickBoth();

            let signature = await signatureRequest;
            console.log(signature)

            expect(signature.returnCode).toEqual(0x9000);

            // TODO: Verify signature
        } finally {
            await sim.close();
        }
    });


    test('sign sponsored_smart_contract_tx', async function () {
        const sim = new Zemu(APP_PATH);
        try {
            await sim.start(simOptions);
            const app = new BlockstackApp(sim.getTransport());

            const blob = Buffer.from("80800000000500143e543243dfcd8c02a12ad7ea371bd07bc91df9000000000000000000000000000000000001da16615641474cb924c7c21ea64ba9398108ee4eeff379b24da7f93ad207a0693b53501ad3a83ee3878475afb86d1a4b532862372d068771a330c3a49489e40d003b471808467d33eec688b7a7a75f06aad921ba6e000000000000000000000000000000000000c386b06eda046b9b19e99506bd694af47286aef3fb358429309ffccea7052837261410014df4c29555e84240461c82b5a0c7dbf18d53551638790659a252efb8030200000000010b68656c6c6f2d776f726c64000000c60a202020202020202028646566696e652d646174612d7661722062617220696e742030290a202020202020202028646566696e652d7075626c696320286765742d6261722920286f6b20287661722d676574206261722929290a202020202020202028646566696e652d7075626c696320287365742d62617220287820696e742920287920696e7429290a202020200302202020202028626567696e20287661722d7365742062617220282f2078200115292920286f6b20287661722d6765742062617229292929", "hex");
            const signatureRequest = app.sign("m/44'/5757'/5'/0/0", blob);

            // Wait until we are not in the main menu
            await sim.waitUntilScreenIsNot(sim.getMainMenuSnapshot());

            await sim.clickRight();
            await sim.clickRight();
            await sim.clickRight();
            await sim.clickRight();
            await sim.clickRight();
            await sim.clickBoth();

            let signature = await signatureRequest;
            console.log(signature)

            expect(signature.returnCode).toEqual(0x9000);
            // TODO: Verify signature
        } finally {
            await sim.close();
        }
    });

    test('sign standard_smart_contract_tx', async function () {
        const sim = new Zemu(APP_PATH);
        try {
            await sim.start(simOptions);
            const app = new BlockstackApp(sim.getTransport());

            const blob = Buffer.from("80800000000400143e543243dfcd8c02a12ad7ea371bd07bc91df90000000000000000000000000000000000013a078ceb0c539e278bfa3ab99b0e5d99579ac9c79d0899d91b798390de32521414dded3560f11c212152fc3e2d66af111002139c1597458665264d98c0d3a804030200000000010b68656c6c6f2d776f726c64000000c60a202020202020202028646566696e652d646174612d7661722062617220696e742030290a202020202020202028646566696e652d7075626c696320286765742d6261722920286f6b20287661722d676574206261722929290a202020202020202028646566696e652d7075626c696320287365742d62617220287820696e742920287920696e7429290a2020202020202020202028626567696e20287661722d7365742062617220282f20782079292920286f6b20287661722d6765742062617229292929", "hex");
            const signatureRequest = app.sign("m/44'/5757'/5'/0/0", blob);

            // Wait until we are not in the main menu
            await sim.waitUntilScreenIsNot(sim.getMainMenuSnapshot());

            await sim.clickRight();
            await sim.clickRight();
            await sim.clickRight();
            await sim.clickRight();
            await sim.clickRight();
            await sim.clickBoth();

            let signature = await signatureRequest;
            console.log("Signature: ")
            console.log(signature)

            expect(signature.returnCode).toEqual(0x9000);
            // TODO: Verify signature
        } finally {
            await sim.close();
        }
    });

    test('sign standard_contract_call_tx', async function () {
        const sim = new Zemu(APP_PATH);
        try {
            await sim.start(simOptions);
            const app = new BlockstackApp(sim.getTransport());

            const blob = Buffer.from("808000000004003a8dda5c8785cbba6daec2013bdac06b98202bc30000000000000000000000000000000000004c4c6b830501e8853f4c5b94fa699a6a14b2c07fa1d2b969fe61bcc830aefe3b44cb3a294f33fd615661b6a6b593108c588d92b930ef68225d1bb4417c023ed9030200000000021a143e543243dfcd8c02a12ad7ea371bd07bc91df90b68656c6c6f2d776f726c64077365742d6261720000000200000000000000000000000000000000060000000000000000000000000000000002", "hex");
            const signatureRequest = app.sign("m/44'/5757'/5'/0/0", blob);

            // Wait until we are not in the main menu
            await sim.waitUntilScreenIsNot(sim.getMainMenuSnapshot());

=======
>>>>>>> e5085bcc
            await sim.clickRight();
            await sim.clickRight();
            await sim.clickRight();
            await sim.clickRight();
            await sim.clickRight();
            await sim.clickRight();
            await sim.clickRight();
            await sim.clickRight();
            await sim.clickBoth();

            let signature = await signatureRequest;
            console.log(signature)
<<<<<<< HEAD

            expect(signature.returnCode).toEqual(0x9000);
            // TODO: Verify signature
        } finally {
            await sim.close();
        }
    });

    test('sign sponsored_contract_call_tx', async function () {
        const sim = new Zemu(APP_PATH);
        try {
            await sim.start(simOptions);
            const app = new BlockstackApp(sim.getTransport());

            const blob = Buffer.from("808000000005002d89de56fd4db19741957831926e9ba96cf04158000000000000000000000000000000000001c88dc2ad9b081db525b68a04a4e9a021f05d6c8500b43ff01360f255826f3676636bcd0494a55bfd529028fe8c1b1e93ad23b75c31b29cee369d8bf5f643d478003b471808467d33eec688b7a7a75f06aad921ba6e0000000000000000000000000000000000001fc1ecc42a7b62598a6969cc0af77d81992839e203946867e603d4d8d2a3653a7efc00d16423b035f82d5550f26d3d59205b0cf578a93618c3eb7f50dc12f73c030200000000021a143e543243dfcd8c02a12ad7ea371bd07bc91df90b68656c6c6f2d776f726c64077365742d6261720000000200000000000000000000000000000000060000000000000000000000000000000002", "hex");
            const signatureRequest = app.sign("m/44'/5757'/5'/0/0", blob);

            // Wait until we are not in the main menu
            await sim.waitUntilScreenIsNot(sim.getMainMenuSnapshot(), 20000);

            await sim.clickRight();
            await sim.clickRight();
            await sim.clickRight();
            await sim.clickRight();
            await sim.clickRight();
            await sim.clickRight();
            await sim.clickRight();
            await sim.clickRight();
            await sim.clickBoth();

=======

            expect(signature.returnCode).toEqual(0x9000);

            // TODO: Verify signature
        } finally {
            await sim.close();
        }
    });

    test.skip('sign sponsored_smart_contract_tx', async function () {
        const sim = new Zemu(APP_PATH);
        try {
            await sim.start(simOptions);
            const app = new BlockstackApp(sim.getTransport());

            const blob = Buffer.from("80800000000500143e543243dfcd8c02a12ad7ea371bd07bc91df9000000000000000000000000000000000001da16615641474cb924c7c21ea64ba9398108ee4eeff379b24da7f93ad207a0693b53501ad3a83ee3878475afb86d1a4b532862372d068771a330c3a49489e40d003b471808467d33eec688b7a7a75f06aad921ba6e000000000000000000000000000000000000c386b06eda046b9b19e99506bd694af47286aef3fb358429309ffccea7052837261410014df4c29555e84240461c82b5a0c7dbf18d53551638790659a252efb8030200000000010b68656c6c6f2d776f726c64000000c60a202020202020202028646566696e652d646174612d7661722062617220696e742030290a202020202020202028646566696e652d7075626c696320286765742d6261722920286f6b20287661722d676574206261722929290a202020202020202028646566696e652d7075626c696320287365742d62617220287820696e742920287920696e7429290a202020200302202020202028626567696e20287661722d7365742062617220282f2078200115292920286f6b20287661722d6765742062617229292929", "hex");
            const signatureRequest = app.sign("m/44'/5757'/5'/0/0", blob);

            // Wait until we are not in the main menu
            await sim.waitUntilScreenIsNot(sim.getMainMenuSnapshot());

            await sim.clickRight();
            await sim.clickRight();
            await sim.clickRight();
            await sim.clickRight();
            await sim.clickRight();
            await sim.clickBoth();

            let signature = await signatureRequest;
            console.log(signature)

            expect(signature.returnCode).toEqual(0x9000);
            // TODO: Verify signature
        } finally {
            await sim.close();
        }
    });

    test.skip('sign standard_smart_contract_tx', async function () {
        const sim = new Zemu(APP_PATH);
        try {
            await sim.start(simOptions);
            const app = new BlockstackApp(sim.getTransport());

            const blob = Buffer.from("80800000000400143e543243dfcd8c02a12ad7ea371bd07bc91df90000000000000000000000000000000000013a078ceb0c539e278bfa3ab99b0e5d99579ac9c79d0899d91b798390de32521414dded3560f11c212152fc3e2d66af111002139c1597458665264d98c0d3a804030200000000010b68656c6c6f2d776f726c64000000c60a202020202020202028646566696e652d646174612d7661722062617220696e742030290a202020202020202028646566696e652d7075626c696320286765742d6261722920286f6b20287661722d676574206261722929290a202020202020202028646566696e652d7075626c696320287365742d62617220287820696e742920287920696e7429290a2020202020202020202028626567696e20287661722d7365742062617220282f20782079292920286f6b20287661722d6765742062617229292929", "hex");
            const signatureRequest = app.sign("m/44'/5757'/5'/0/0", blob);

            // Wait until we are not in the main menu
            await sim.waitUntilScreenIsNot(sim.getMainMenuSnapshot());

            await sim.clickRight();
            await sim.clickRight();
            await sim.clickRight();
            await sim.clickRight();
            await sim.clickRight();
            await sim.clickBoth();

            let signature = await signatureRequest;
            console.log("Signature: ")
            console.log(signature)

            expect(signature.returnCode).toEqual(0x9000);
            // TODO: Verify signature
        } finally {
            await sim.close();
        }
    });

    test.skip('sign standard_contract_call_tx', async function () {
        const sim = new Zemu(APP_PATH);
        try {
            await sim.start(simOptions);
            const app = new BlockstackApp(sim.getTransport());

            const blob = Buffer.from("808000000004003a8dda5c8785cbba6daec2013bdac06b98202bc30000000000000000000000000000000000004c4c6b830501e8853f4c5b94fa699a6a14b2c07fa1d2b969fe61bcc830aefe3b44cb3a294f33fd615661b6a6b593108c588d92b930ef68225d1bb4417c023ed9030200000000021a143e543243dfcd8c02a12ad7ea371bd07bc91df90b68656c6c6f2d776f726c64077365742d6261720000000200000000000000000000000000000000060000000000000000000000000000000002", "hex");
            const signatureRequest = app.sign("m/44'/5757'/5'/0/0", blob);

            // Wait until we are not in the main menu
            await sim.waitUntilScreenIsNot(sim.getMainMenuSnapshot());

            await sim.clickRight();
            await sim.clickRight();
            await sim.clickRight();
            await sim.clickRight();
            await sim.clickRight();
            await sim.clickRight();
            await sim.clickRight();
            await sim.clickRight();
            await sim.clickBoth();

            let signature = await signatureRequest;
            console.log(signature)

            expect(signature.returnCode).toEqual(0x9000);
            // TODO: Verify signature
        } finally {
            await sim.close();
        }
    });

    test.skip('sign sponsored_contract_call_tx', async function () {
        const sim = new Zemu(APP_PATH);
        try {
            await sim.start(simOptions);
            const app = new BlockstackApp(sim.getTransport());

            const blob = Buffer.from("808000000005002d89de56fd4db19741957831926e9ba96cf04158000000000000000000000000000000000001c88dc2ad9b081db525b68a04a4e9a021f05d6c8500b43ff01360f255826f3676636bcd0494a55bfd529028fe8c1b1e93ad23b75c31b29cee369d8bf5f643d478003b471808467d33eec688b7a7a75f06aad921ba6e0000000000000000000000000000000000001fc1ecc42a7b62598a6969cc0af77d81992839e203946867e603d4d8d2a3653a7efc00d16423b035f82d5550f26d3d59205b0cf578a93618c3eb7f50dc12f73c030200000000021a143e543243dfcd8c02a12ad7ea371bd07bc91df90b68656c6c6f2d776f726c64077365742d6261720000000200000000000000000000000000000000060000000000000000000000000000000002", "hex");
            const signatureRequest = app.sign("m/44'/5757'/5'/0/0", blob);

            // Wait until we are not in the main menu
            await sim.waitUntilScreenIsNot(sim.getMainMenuSnapshot(), 20000);

            await sim.clickRight();
            await sim.clickRight();
            await sim.clickRight();
            await sim.clickRight();
            await sim.clickRight();
            await sim.clickRight();
            await sim.clickRight();
            await sim.clickRight();
            await sim.clickBoth();

>>>>>>> e5085bcc
            let signature = await signatureRequest;
            console.log(signature)

            expect(signature.returnCode).toEqual(0x9000);
            // TODO: Verify signature
        } finally {
            await sim.close();
        }
    });
});<|MERGE_RESOLUTION|>--- conflicted
+++ resolved
@@ -164,11 +164,7 @@
         }
     });
 
-<<<<<<< HEAD
-    test('sign stx_token_transfer_with_postcondition', async function () {
-=======
     test.skip('sign stx_token_transfer_with_postcondition', async function () {
->>>>>>> e5085bcc
         const sim = new Zemu(APP_PATH);
         try {
             await sim.start(simOptions);
@@ -182,30 +178,28 @@
             await sim.waitUntilScreenIsNot(sim.getMainMenuSnapshot());
 
             await sim.clickRight();
-<<<<<<< HEAD
-            await sim.clickRight();
-            await sim.clickRight();
-            await sim.clickRight();
-            await sim.clickRight();
-            await sim.clickRight();
-            await sim.clickRight();
-            await sim.clickRight();
-            await sim.clickRight();
-            await sim.clickBoth();
-
-            let signature = await signatureRequest;
-            console.log(signature)
-
-            expect(signature.returnCode).toEqual(0x9000);
-
-            // TODO: Verify signature
-        } finally {
-            await sim.close();
-        }
-    });
-
-
-    test('sign sponsored_smart_contract_tx', async function () {
+            await sim.clickRight();
+            await sim.clickRight();
+            await sim.clickRight();
+            await sim.clickRight();
+            await sim.clickRight();
+            await sim.clickRight();
+            await sim.clickRight();
+            await sim.clickRight();
+            await sim.clickBoth();
+
+            let signature = await signatureRequest;
+            console.log(signature)
+
+            expect(signature.returnCode).toEqual(0x9000);
+
+            // TODO: Verify signature
+        } finally {
+            await sim.close();
+        }
+    });
+
+    test.skip('sign sponsored_smart_contract_tx', async function () {
         const sim = new Zemu(APP_PATH);
         try {
             await sim.start(simOptions);
@@ -234,7 +228,7 @@
         }
     });
 
-    test('sign standard_smart_contract_tx', async function () {
+    test.skip('sign standard_smart_contract_tx', async function () {
         const sim = new Zemu(APP_PATH);
         try {
             await sim.start(simOptions);
@@ -264,7 +258,7 @@
         }
     });
 
-    test('sign standard_contract_call_tx', async function () {
+    test.skip('sign standard_contract_call_tx', async function () {
         const sim = new Zemu(APP_PATH);
         try {
             await sim.start(simOptions);
@@ -276,30 +270,27 @@
             // Wait until we are not in the main menu
             await sim.waitUntilScreenIsNot(sim.getMainMenuSnapshot());
 
-=======
->>>>>>> e5085bcc
-            await sim.clickRight();
-            await sim.clickRight();
-            await sim.clickRight();
-            await sim.clickRight();
-            await sim.clickRight();
-            await sim.clickRight();
-            await sim.clickRight();
-            await sim.clickRight();
-            await sim.clickBoth();
-
-            let signature = await signatureRequest;
-            console.log(signature)
-<<<<<<< HEAD
-
-            expect(signature.returnCode).toEqual(0x9000);
-            // TODO: Verify signature
-        } finally {
-            await sim.close();
-        }
-    });
-
-    test('sign sponsored_contract_call_tx', async function () {
+            await sim.clickRight();
+            await sim.clickRight();
+            await sim.clickRight();
+            await sim.clickRight();
+            await sim.clickRight();
+            await sim.clickRight();
+            await sim.clickRight();
+            await sim.clickRight();
+            await sim.clickBoth();
+
+            let signature = await signatureRequest;
+            console.log(signature)
+
+            expect(signature.returnCode).toEqual(0x9000);
+            // TODO: Verify signature
+        } finally {
+            await sim.close();
+        }
+    });
+
+    test.skip('sign sponsored_contract_call_tx', async function () {
         const sim = new Zemu(APP_PATH);
         try {
             await sim.start(simOptions);
@@ -321,130 +312,6 @@
             await sim.clickRight();
             await sim.clickBoth();
 
-=======
-
-            expect(signature.returnCode).toEqual(0x9000);
-
-            // TODO: Verify signature
-        } finally {
-            await sim.close();
-        }
-    });
-
-    test.skip('sign sponsored_smart_contract_tx', async function () {
-        const sim = new Zemu(APP_PATH);
-        try {
-            await sim.start(simOptions);
-            const app = new BlockstackApp(sim.getTransport());
-
-            const blob = Buffer.from("80800000000500143e543243dfcd8c02a12ad7ea371bd07bc91df9000000000000000000000000000000000001da16615641474cb924c7c21ea64ba9398108ee4eeff379b24da7f93ad207a0693b53501ad3a83ee3878475afb86d1a4b532862372d068771a330c3a49489e40d003b471808467d33eec688b7a7a75f06aad921ba6e000000000000000000000000000000000000c386b06eda046b9b19e99506bd694af47286aef3fb358429309ffccea7052837261410014df4c29555e84240461c82b5a0c7dbf18d53551638790659a252efb8030200000000010b68656c6c6f2d776f726c64000000c60a202020202020202028646566696e652d646174612d7661722062617220696e742030290a202020202020202028646566696e652d7075626c696320286765742d6261722920286f6b20287661722d676574206261722929290a202020202020202028646566696e652d7075626c696320287365742d62617220287820696e742920287920696e7429290a202020200302202020202028626567696e20287661722d7365742062617220282f2078200115292920286f6b20287661722d6765742062617229292929", "hex");
-            const signatureRequest = app.sign("m/44'/5757'/5'/0/0", blob);
-
-            // Wait until we are not in the main menu
-            await sim.waitUntilScreenIsNot(sim.getMainMenuSnapshot());
-
-            await sim.clickRight();
-            await sim.clickRight();
-            await sim.clickRight();
-            await sim.clickRight();
-            await sim.clickRight();
-            await sim.clickBoth();
-
-            let signature = await signatureRequest;
-            console.log(signature)
-
-            expect(signature.returnCode).toEqual(0x9000);
-            // TODO: Verify signature
-        } finally {
-            await sim.close();
-        }
-    });
-
-    test.skip('sign standard_smart_contract_tx', async function () {
-        const sim = new Zemu(APP_PATH);
-        try {
-            await sim.start(simOptions);
-            const app = new BlockstackApp(sim.getTransport());
-
-            const blob = Buffer.from("80800000000400143e543243dfcd8c02a12ad7ea371bd07bc91df90000000000000000000000000000000000013a078ceb0c539e278bfa3ab99b0e5d99579ac9c79d0899d91b798390de32521414dded3560f11c212152fc3e2d66af111002139c1597458665264d98c0d3a804030200000000010b68656c6c6f2d776f726c64000000c60a202020202020202028646566696e652d646174612d7661722062617220696e742030290a202020202020202028646566696e652d7075626c696320286765742d6261722920286f6b20287661722d676574206261722929290a202020202020202028646566696e652d7075626c696320287365742d62617220287820696e742920287920696e7429290a2020202020202020202028626567696e20287661722d7365742062617220282f20782079292920286f6b20287661722d6765742062617229292929", "hex");
-            const signatureRequest = app.sign("m/44'/5757'/5'/0/0", blob);
-
-            // Wait until we are not in the main menu
-            await sim.waitUntilScreenIsNot(sim.getMainMenuSnapshot());
-
-            await sim.clickRight();
-            await sim.clickRight();
-            await sim.clickRight();
-            await sim.clickRight();
-            await sim.clickRight();
-            await sim.clickBoth();
-
-            let signature = await signatureRequest;
-            console.log("Signature: ")
-            console.log(signature)
-
-            expect(signature.returnCode).toEqual(0x9000);
-            // TODO: Verify signature
-        } finally {
-            await sim.close();
-        }
-    });
-
-    test.skip('sign standard_contract_call_tx', async function () {
-        const sim = new Zemu(APP_PATH);
-        try {
-            await sim.start(simOptions);
-            const app = new BlockstackApp(sim.getTransport());
-
-            const blob = Buffer.from("808000000004003a8dda5c8785cbba6daec2013bdac06b98202bc30000000000000000000000000000000000004c4c6b830501e8853f4c5b94fa699a6a14b2c07fa1d2b969fe61bcc830aefe3b44cb3a294f33fd615661b6a6b593108c588d92b930ef68225d1bb4417c023ed9030200000000021a143e543243dfcd8c02a12ad7ea371bd07bc91df90b68656c6c6f2d776f726c64077365742d6261720000000200000000000000000000000000000000060000000000000000000000000000000002", "hex");
-            const signatureRequest = app.sign("m/44'/5757'/5'/0/0", blob);
-
-            // Wait until we are not in the main menu
-            await sim.waitUntilScreenIsNot(sim.getMainMenuSnapshot());
-
-            await sim.clickRight();
-            await sim.clickRight();
-            await sim.clickRight();
-            await sim.clickRight();
-            await sim.clickRight();
-            await sim.clickRight();
-            await sim.clickRight();
-            await sim.clickRight();
-            await sim.clickBoth();
-
-            let signature = await signatureRequest;
-            console.log(signature)
-
-            expect(signature.returnCode).toEqual(0x9000);
-            // TODO: Verify signature
-        } finally {
-            await sim.close();
-        }
-    });
-
-    test.skip('sign sponsored_contract_call_tx', async function () {
-        const sim = new Zemu(APP_PATH);
-        try {
-            await sim.start(simOptions);
-            const app = new BlockstackApp(sim.getTransport());
-
-            const blob = Buffer.from("808000000005002d89de56fd4db19741957831926e9ba96cf04158000000000000000000000000000000000001c88dc2ad9b081db525b68a04a4e9a021f05d6c8500b43ff01360f255826f3676636bcd0494a55bfd529028fe8c1b1e93ad23b75c31b29cee369d8bf5f643d478003b471808467d33eec688b7a7a75f06aad921ba6e0000000000000000000000000000000000001fc1ecc42a7b62598a6969cc0af77d81992839e203946867e603d4d8d2a3653a7efc00d16423b035f82d5550f26d3d59205b0cf578a93618c3eb7f50dc12f73c030200000000021a143e543243dfcd8c02a12ad7ea371bd07bc91df90b68656c6c6f2d776f726c64077365742d6261720000000200000000000000000000000000000000060000000000000000000000000000000002", "hex");
-            const signatureRequest = app.sign("m/44'/5757'/5'/0/0", blob);
-
-            // Wait until we are not in the main menu
-            await sim.waitUntilScreenIsNot(sim.getMainMenuSnapshot(), 20000);
-
-            await sim.clickRight();
-            await sim.clickRight();
-            await sim.clickRight();
-            await sim.clickRight();
-            await sim.clickRight();
-            await sim.clickRight();
-            await sim.clickRight();
-            await sim.clickRight();
-            await sim.clickBoth();
-
->>>>>>> e5085bcc
             let signature = await signatureRequest;
             console.log(signature)
 
